use crate::{
  api::{APIError, Oper, Perform},
  apub::{ApubLikeableType, ApubObjectType},
  db::{
    comment_view::*,
    community_view::*,
    moderator::*,
    post::*,
    post_view::*,
    site::*,
    site_view::*,
    user::*,
    user_view::*,
    Crud,
    Likeable,
    ListingType,
    Saveable,
    SortType,
  },
  fetch_iframely_and_pictshare_data,
  naive_now,
  slur_check,
  slurs_vec_to_str,
  websocket::{
    server::{JoinCommunityRoom, JoinPostRoom, SendPost},
    UserOperation,
    WebsocketInfo,
  },
};
use diesel::{
  r2d2::{ConnectionManager, Pool},
  PgConnection,
};
use failure::Error;
use serde::{Deserialize, Serialize};
use std::str::FromStr;

#[derive(Serialize, Deserialize, Debug)]
pub struct CreatePost {
  name: String,
  url: Option<String>,
  body: Option<String>,
  nsfw: bool,
  pub community_id: i32,
  auth: String,
}

#[derive(Serialize, Deserialize, Clone)]
pub struct PostResponse {
  pub post: PostView,
}

#[derive(Serialize, Deserialize)]
pub struct GetPost {
  pub id: i32,
  auth: Option<String>,
}

#[derive(Serialize, Deserialize)]
pub struct GetPostResponse {
  post: PostView,
  comments: Vec<CommentView>,
  community: CommunityView,
  moderators: Vec<CommunityModeratorView>,
  admins: Vec<UserView>,
  pub online: usize,
}

#[derive(Serialize, Deserialize, Debug)]
pub struct GetPosts {
  type_: String,
  sort: String,
  page: Option<i64>,
  limit: Option<i64>,
  pub community_id: Option<i32>,
  auth: Option<String>,
}

#[derive(Serialize, Deserialize, Debug)]
pub struct GetPostsResponse {
  pub posts: Vec<PostView>,
}

#[derive(Serialize, Deserialize)]
pub struct CreatePostLike {
  post_id: i32,
  score: i16,
  auth: String,
}

#[derive(Serialize, Deserialize)]
pub struct EditPost {
  pub edit_id: i32,
  creator_id: i32,
  community_id: i32,
  name: String,
  url: Option<String>,
  body: Option<String>,
  removed: Option<bool>,
  deleted: Option<bool>,
  nsfw: bool,
  locked: Option<bool>,
  stickied: Option<bool>,
  reason: Option<String>,
  auth: String,
}

#[derive(Serialize, Deserialize)]
pub struct SavePost {
  post_id: i32,
  save: bool,
  auth: String,
}

impl Perform for Oper<CreatePost> {
  type Response = PostResponse;

  fn perform(
    &self,
    pool: Pool<ConnectionManager<PgConnection>>,
    websocket_info: Option<WebsocketInfo>,
  ) -> Result<PostResponse, Error> {
    let data: &CreatePost = &self.data;

    let claims = match Claims::decode(&data.auth) {
      Ok(claims) => claims.claims,
      Err(_e) => return Err(APIError::err("not_logged_in").into()),
    };

    if let Err(slurs) = slur_check(&data.name) {
      return Err(APIError::err(&slurs_vec_to_str(slurs)).into());
    }

    if let Some(body) = &data.body {
      if let Err(slurs) = slur_check(body) {
        return Err(APIError::err(&slurs_vec_to_str(slurs)).into());
      }
    }

    let user_id = claims.id;

    let conn = pool.get()?;

    // Check for a community ban
    if CommunityUserBanView::get(&conn, user_id, data.community_id).is_ok() {
      return Err(APIError::err("community_ban").into());
    }

    // Check for a site ban
    let user = User_::read(&conn, user_id)?;
    if user.banned {
      return Err(APIError::err("site_ban").into());
    }

    // Fetch Iframely and pictrs cached image
    let (iframely_title, iframely_description, iframely_html, pictrs_thumbnail) =
      fetch_iframely_and_pictrs_data(data.url.to_owned());

    let post_form = PostForm {
      name: data.name.to_owned(),
      url: data.url.to_owned(),
      body: data.body.to_owned(),
      community_id: data.community_id,
      creator_id: user_id,
      removed: None,
      deleted: None,
      nsfw: data.nsfw,
      locked: None,
      stickied: None,
      updated: None,
      embed_title: iframely_title,
      embed_description: iframely_description,
      embed_html: iframely_html,
<<<<<<< HEAD
      thumbnail_url: pictshare_thumbnail,
      ap_id: "changeme".into(),
      local: true,
      published: None,
=======
      thumbnail_url: pictrs_thumbnail,
>>>>>>> 790b9440
    };

    let inserted_post = match Post::create(&conn, &post_form) {
      Ok(post) => post,
      Err(e) => {
        let err_type = if e.to_string() == "value too long for type character varying(200)" {
          "post_title_too_long"
        } else {
          "couldnt_create_post"
        };

        return Err(APIError::err(err_type).into());
      }
    };

    let updated_post = match Post::update_ap_id(&conn, inserted_post.id) {
      Ok(post) => post,
      Err(_e) => return Err(APIError::err("couldnt_create_post").into()),
    };

    updated_post.send_create(&user, &conn)?;

    // They like their own post by default
    let like_form = PostLikeForm {
      post_id: inserted_post.id,
      user_id,
      score: 1,
    };

    let _inserted_like = match PostLike::like(&conn, &like_form) {
      Ok(like) => like,
      Err(_e) => return Err(APIError::err("couldnt_like_post").into()),
    };

    updated_post.send_like(&user, &conn)?;

    // Refetch the view
    let post_view = match PostView::read(&conn, inserted_post.id, Some(user_id)) {
      Ok(post) => post,
      Err(_e) => return Err(APIError::err("couldnt_find_post").into()),
    };

    let res = PostResponse { post: post_view };

    if let Some(ws) = websocket_info {
      ws.chatserver.do_send(SendPost {
        op: UserOperation::CreatePost,
        post: res.clone(),
        my_id: ws.id,
      });
    }

    Ok(res)
  }
}

impl Perform for Oper<GetPost> {
  type Response = GetPostResponse;

  fn perform(
    &self,
    pool: Pool<ConnectionManager<PgConnection>>,
    websocket_info: Option<WebsocketInfo>,
  ) -> Result<GetPostResponse, Error> {
    let data: &GetPost = &self.data;

    let user_id: Option<i32> = match &data.auth {
      Some(auth) => match Claims::decode(&auth) {
        Ok(claims) => {
          let user_id = claims.claims.id;
          Some(user_id)
        }
        Err(_e) => None,
      },
      None => None,
    };

    let conn = pool.get()?;

    let post_view = match PostView::read(&conn, data.id, user_id) {
      Ok(post) => post,
      Err(_e) => return Err(APIError::err("couldnt_find_post").into()),
    };

    let comments = CommentQueryBuilder::create(&conn)
      .for_post_id(data.id)
      .my_user_id(user_id)
      .limit(9999)
      .list()?;

    let community = CommunityView::read(&conn, post_view.community_id, user_id)?;

    let moderators = CommunityModeratorView::for_community(&conn, post_view.community_id)?;

    let site_creator_id = Site::read(&conn, 1)?.creator_id;
    let mut admins = UserView::admins(&conn)?;
    let creator_index = admins.iter().position(|r| r.id == site_creator_id).unwrap();
    let creator_user = admins.remove(creator_index);
    admins.insert(0, creator_user);

    let online = if let Some(ws) = websocket_info {
      if let Some(id) = ws.id {
        ws.chatserver.do_send(JoinPostRoom {
          post_id: data.id,
          id,
        });
      }

      // TODO
      1
    // let fut = async {
    //   ws.chatserver.send(GetPostUsersOnline {post_id: data.id}).await.unwrap()
    // };
    // Runtime::new().unwrap().block_on(fut)
    } else {
      0
    };

    // Return the jwt
    Ok(GetPostResponse {
      post: post_view,
      comments,
      community,
      moderators,
      admins,
      online,
    })
  }
}

impl Perform for Oper<GetPosts> {
  type Response = GetPostsResponse;

  fn perform(
    &self,
    pool: Pool<ConnectionManager<PgConnection>>,
    websocket_info: Option<WebsocketInfo>,
  ) -> Result<GetPostsResponse, Error> {
    let data: &GetPosts = &self.data;

    let user_claims: Option<Claims> = match &data.auth {
      Some(auth) => match Claims::decode(&auth) {
        Ok(claims) => Some(claims.claims),
        Err(_e) => None,
      },
      None => None,
    };

    let user_id = match &user_claims {
      Some(claims) => Some(claims.id),
      None => None,
    };

    let show_nsfw = match &user_claims {
      Some(claims) => claims.show_nsfw,
      None => false,
    };

    let type_ = ListingType::from_str(&data.type_)?;
    let sort = SortType::from_str(&data.sort)?;

    let conn = pool.get()?;

    let posts = match PostQueryBuilder::create(&conn)
      .listing_type(type_)
      .sort(&sort)
      .show_nsfw(show_nsfw)
      .for_community_id(data.community_id)
      .my_user_id(user_id)
      .page(data.page)
      .limit(data.limit)
      .list()
    {
      Ok(posts) => posts,
      Err(_e) => return Err(APIError::err("couldnt_get_posts").into()),
    };

    if let Some(ws) = websocket_info {
      // You don't need to join the specific community room, bc this is already handled by
      // GetCommunity
      if data.community_id.is_none() {
        if let Some(id) = ws.id {
          // 0 is the "all" community
          ws.chatserver.do_send(JoinCommunityRoom {
            community_id: 0,
            id,
          });
        }
      }
    }

    Ok(GetPostsResponse { posts })
  }
}

impl Perform for Oper<CreatePostLike> {
  type Response = PostResponse;

  fn perform(
    &self,
    pool: Pool<ConnectionManager<PgConnection>>,
    websocket_info: Option<WebsocketInfo>,
  ) -> Result<PostResponse, Error> {
    let data: &CreatePostLike = &self.data;

    let claims = match Claims::decode(&data.auth) {
      Ok(claims) => claims.claims,
      Err(_e) => return Err(APIError::err("not_logged_in").into()),
    };

    let user_id = claims.id;

    let conn = pool.get()?;

    // Don't do a downvote if site has downvotes disabled
    if data.score == -1 {
      let site = SiteView::read(&conn)?;
      if !site.enable_downvotes {
        return Err(APIError::err("downvotes_disabled").into());
      }
    }

    // Check for a community ban
    let post = Post::read(&conn, data.post_id)?;
    if CommunityUserBanView::get(&conn, user_id, post.community_id).is_ok() {
      return Err(APIError::err("community_ban").into());
    }

    // Check for a site ban
    let user = User_::read(&conn, user_id)?;
    if user.banned {
      return Err(APIError::err("site_ban").into());
    }

    let like_form = PostLikeForm {
      post_id: data.post_id,
      user_id,
      score: data.score,
    };

    // Remove any likes first
    PostLike::remove(&conn, &like_form)?;

    // Only add the like if the score isnt 0
    let do_add = like_form.score != 0 && (like_form.score == 1 || like_form.score == -1);
    if do_add {
      let _inserted_like = match PostLike::like(&conn, &like_form) {
        Ok(like) => like,
        Err(_e) => return Err(APIError::err("couldnt_like_post").into()),
      };

      if like_form.score == 1 {
        post.send_like(&user, &conn)?;
      } else if like_form.score == -1 {
        post.send_dislike(&user, &conn)?;
      }
    } else {
      post.send_undo_like(&user, &conn)?;
    }

    let post_view = match PostView::read(&conn, data.post_id, Some(user_id)) {
      Ok(post) => post,
      Err(_e) => return Err(APIError::err("couldnt_find_post").into()),
    };

    let res = PostResponse { post: post_view };

    if let Some(ws) = websocket_info {
      ws.chatserver.do_send(SendPost {
        op: UserOperation::CreatePostLike,
        post: res.clone(),
        my_id: ws.id,
      });
    }

    Ok(res)
  }
}

impl Perform for Oper<EditPost> {
  type Response = PostResponse;

  fn perform(
    &self,
    pool: Pool<ConnectionManager<PgConnection>>,
    websocket_info: Option<WebsocketInfo>,
  ) -> Result<PostResponse, Error> {
    let data: &EditPost = &self.data;

    if let Err(slurs) = slur_check(&data.name) {
      return Err(APIError::err(&slurs_vec_to_str(slurs)).into());
    }

    if let Some(body) = &data.body {
      if let Err(slurs) = slur_check(body) {
        return Err(APIError::err(&slurs_vec_to_str(slurs)).into());
      }
    }

    let claims = match Claims::decode(&data.auth) {
      Ok(claims) => claims.claims,
      Err(_e) => return Err(APIError::err("not_logged_in").into()),
    };

    let user_id = claims.id;

    let conn = pool.get()?;

    // Verify its the creator or a mod or admin
    let mut editors: Vec<i32> = vec![data.creator_id];
    editors.append(
      &mut CommunityModeratorView::for_community(&conn, data.community_id)?
        .into_iter()
        .map(|m| m.user_id)
        .collect(),
    );
    editors.append(&mut UserView::admins(&conn)?.into_iter().map(|a| a.id).collect());
    if !editors.contains(&user_id) {
      return Err(APIError::err("no_post_edit_allowed").into());
    }

    // Check for a community ban
    if CommunityUserBanView::get(&conn, user_id, data.community_id).is_ok() {
      return Err(APIError::err("community_ban").into());
    }

    // Check for a site ban
    let user = User_::read(&conn, user_id)?;
    if user.banned {
      return Err(APIError::err("site_ban").into());
    }

    // Fetch Iframely and Pictrs cached image
    let (iframely_title, iframely_description, iframely_html, pictrs_thumbnail) =
      fetch_iframely_and_pictrs_data(data.url.to_owned());

    let read_post = Post::read(&conn, data.edit_id)?;

    let post_form = PostForm {
      name: data.name.to_owned(),
      url: data.url.to_owned(),
      body: data.body.to_owned(),
      creator_id: data.creator_id.to_owned(),
      community_id: data.community_id,
      removed: data.removed.to_owned(),
      deleted: data.deleted.to_owned(),
      nsfw: data.nsfw,
      locked: data.locked.to_owned(),
      stickied: data.stickied.to_owned(),
      updated: Some(naive_now()),
      embed_title: iframely_title,
      embed_description: iframely_description,
      embed_html: iframely_html,
<<<<<<< HEAD
      thumbnail_url: pictshare_thumbnail,
      ap_id: read_post.ap_id,
      local: read_post.local,
      published: None,
=======
      thumbnail_url: pictrs_thumbnail,
>>>>>>> 790b9440
    };

    let updated_post = match Post::update(&conn, data.edit_id, &post_form) {
      Ok(post) => post,
      Err(e) => {
        let err_type = if e.to_string() == "value too long for type character varying(200)" {
          "post_title_too_long"
        } else {
          "couldnt_update_post"
        };

        return Err(APIError::err(err_type).into());
      }
    };

    // Mod tables
    if let Some(removed) = data.removed.to_owned() {
      let form = ModRemovePostForm {
        mod_user_id: user_id,
        post_id: data.edit_id,
        removed: Some(removed),
        reason: data.reason.to_owned(),
      };
      ModRemovePost::create(&conn, &form)?;
    }

    if let Some(locked) = data.locked.to_owned() {
      let form = ModLockPostForm {
        mod_user_id: user_id,
        post_id: data.edit_id,
        locked: Some(locked),
      };
      ModLockPost::create(&conn, &form)?;
    }

    if let Some(stickied) = data.stickied.to_owned() {
      let form = ModStickyPostForm {
        mod_user_id: user_id,
        post_id: data.edit_id,
        stickied: Some(stickied),
      };
      ModStickyPost::create(&conn, &form)?;
    }

    if let Some(deleted) = data.deleted.to_owned() {
      if deleted {
        updated_post.send_delete(&user, &conn)?;
      } else {
        updated_post.send_undo_delete(&user, &conn)?;
      }
    } else if let Some(removed) = data.removed.to_owned() {
      if removed {
        updated_post.send_remove(&user, &conn)?;
      } else {
        updated_post.send_undo_remove(&user, &conn)?;
      }
    } else {
      updated_post.send_update(&user, &conn)?;
    }

    let post_view = PostView::read(&conn, data.edit_id, Some(user_id))?;

    let res = PostResponse { post: post_view };

    if let Some(ws) = websocket_info {
      ws.chatserver.do_send(SendPost {
        op: UserOperation::EditPost,
        post: res.clone(),
        my_id: ws.id,
      });
    }

    Ok(res)
  }
}

impl Perform for Oper<SavePost> {
  type Response = PostResponse;

  fn perform(
    &self,
    pool: Pool<ConnectionManager<PgConnection>>,
    _websocket_info: Option<WebsocketInfo>,
  ) -> Result<PostResponse, Error> {
    let data: &SavePost = &self.data;

    let claims = match Claims::decode(&data.auth) {
      Ok(claims) => claims.claims,
      Err(_e) => return Err(APIError::err("not_logged_in").into()),
    };

    let user_id = claims.id;

    let post_saved_form = PostSavedForm {
      post_id: data.post_id,
      user_id,
    };

    let conn = pool.get()?;

    if data.save {
      match PostSaved::save(&conn, &post_saved_form) {
        Ok(post) => post,
        Err(_e) => return Err(APIError::err("couldnt_save_post").into()),
      };
    } else {
      match PostSaved::unsave(&conn, &post_saved_form) {
        Ok(post) => post,
        Err(_e) => return Err(APIError::err("couldnt_save_post").into()),
      };
    }

    let post_view = PostView::read(&conn, data.post_id, Some(user_id))?;

    Ok(PostResponse { post: post_view })
  }
}<|MERGE_RESOLUTION|>--- conflicted
+++ resolved
@@ -17,7 +17,7 @@
     Saveable,
     SortType,
   },
-  fetch_iframely_and_pictshare_data,
+  fetch_iframely_and_pictrs_data,
   naive_now,
   slur_check,
   slurs_vec_to_str,
@@ -171,14 +171,10 @@
       embed_title: iframely_title,
       embed_description: iframely_description,
       embed_html: iframely_html,
-<<<<<<< HEAD
-      thumbnail_url: pictshare_thumbnail,
+      thumbnail_url: pictrs_thumbnail,
       ap_id: "changeme".into(),
       local: true,
       published: None,
-=======
-      thumbnail_url: pictrs_thumbnail,
->>>>>>> 790b9440
     };
 
     let inserted_post = match Post::create(&conn, &post_form) {
@@ -532,14 +528,10 @@
       embed_title: iframely_title,
       embed_description: iframely_description,
       embed_html: iframely_html,
-<<<<<<< HEAD
-      thumbnail_url: pictshare_thumbnail,
+      thumbnail_url: pictrs_thumbnail,
       ap_id: read_post.ap_id,
       local: read_post.local,
       published: None,
-=======
-      thumbnail_url: pictrs_thumbnail,
->>>>>>> 790b9440
     };
 
     let updated_post = match Post::update(&conn, data.edit_id, &post_form) {
