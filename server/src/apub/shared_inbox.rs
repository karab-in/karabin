--- conflicted
+++ resolved
@@ -161,11 +161,7 @@
     .to_string();
 
   let user = get_or_fetch_and_upsert_remote_user(&user_uri, &conn)?;
-<<<<<<< HEAD
-  verify(request, &user.public_key.to_owned().unwrap())?;
-=======
-  verify(request, &user)?;
->>>>>>> 3a4973ad
+  verify(request, &user)?;
 
   insert_activity(&conn, user.id, &create, false)?;
 
@@ -357,11 +353,7 @@
     .to_string();
 
   let user = get_or_fetch_and_upsert_remote_user(&user_uri, &conn)?;
-<<<<<<< HEAD
-  verify(request, &user.public_key.to_owned().unwrap())?;
-=======
-  verify(request, &user)?;
->>>>>>> 3a4973ad
+  verify(request, &user)?;
 
   insert_activity(&conn, user.id, &update, false)?;
 
