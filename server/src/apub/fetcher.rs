use super::*;

// Fetch nodeinfo metadata from a remote instance.
fn _fetch_node_info(domain: &str) -> Result<NodeInfo, Error> {
  let well_known_uri = Url::parse(&format!(
    "{}://{}/.well-known/nodeinfo",
    get_apub_protocol_string(),
    domain
  ))?;
  let well_known = fetch_remote_object::<NodeInfoWellKnown>(&well_known_uri)?;
  Ok(fetch_remote_object::<NodeInfo>(&well_known.links.href)?)
}

/// Fetch any type of ActivityPub object, handling things like HTTP headers, deserialisation,
/// timeouts etc.
pub fn fetch_remote_object<Response>(url: &Url) -> Result<Response, Error>
where
  Response: for<'de> Deserialize<'de>,
{
  if !is_apub_id_valid(&url) {
    return Err(format_err!("Activitypub uri invalid or blocked: {}", url));
  }
  // TODO: this function should return a future
  let timeout = Duration::from_secs(60);
  let text = Request::get(url.as_str())
    .header("Accept", APUB_JSON_CONTENT_TYPE)
    .connect_timeout(timeout)
    .timeout(timeout)
    .body(())?
    .send()?
    .text()?;
  let res: Response = serde_json::from_str(&text)?;
  Ok(res)
}

/// The types of ActivityPub objects that can be fetched directly by searching for their ID.
#[serde(untagged)]
#[derive(serde::Deserialize, Debug)]
pub enum SearchAcceptedObjects {
  Person(Box<PersonExt>),
  Group(Box<GroupExt>),
  Page(Box<PageExt>),
  Comment(Box<Note>),
}

/// Attempt to parse the query as URL, and fetch an ActivityPub object from it.
///
/// Some working examples for use with the docker/federation/ setup:
/// http://lemmy_alpha:8540/c/main, or !main@lemmy_alpha:8540
/// http://lemmy_alpha:8540/u/lemmy_alpha, or @lemmy_alpha@lemmy_alpha:8540
/// http://lemmy_alpha:8540/post/3
/// http://lemmy_alpha:8540/comment/2
pub fn search_by_apub_id(query: &str, conn: &PgConnection) -> Result<SearchResponse, Error> {
  // Parse the shorthand query url
  let query_url = if query.contains('@') {
    debug!("{}", query);
    let split = query.split('@').collect::<Vec<&str>>();

    // User type will look like ['', username, instance]
    // Community will look like [!community, instance]
    let (name, instance) = if split.len() == 3 {
      (format!("/u/{}", split[1]), split[2])
    } else if split.len() == 2 {
      if split[0].contains('!') {
        let split2 = split[0].split('!').collect::<Vec<&str>>();
        (format!("/c/{}", split2[1]), split[1])
      } else {
        return Err(format_err!("Invalid search query: {}", query));
      }
    } else {
      return Err(format_err!("Invalid search query: {}", query));
    };

    let url = format!("{}://{}{}", get_apub_protocol_string(), instance, name);
    Url::parse(&url)?
  } else {
    Url::parse(&query)?
  };

  let mut response = SearchResponse {
    type_: SearchType::All.to_string(),
    comments: vec![],
    posts: vec![],
    communities: vec![],
    users: vec![],
  };
  match fetch_remote_object::<SearchAcceptedObjects>(&query_url)? {
    SearchAcceptedObjects::Person(p) => {
      let user_uri = p.base.base.object_props.get_id().unwrap().to_string();
      let user = get_or_fetch_and_upsert_remote_user(&user_uri, &conn)?;
      response.users = vec![UserView::read(conn, user.id)?];
    }
    SearchAcceptedObjects::Group(g) => {
      let community_uri = g.base.base.base.object_props.get_id().unwrap().to_string();
      let community = get_or_fetch_and_upsert_remote_community(&community_uri, &conn)?;
      // TODO Maybe at some point in the future, fetch all the history of a community
      // fetch_community_outbox(&c, conn)?;
      response.communities = vec![CommunityView::read(conn, community.id, None)?];
    }
    SearchAcceptedObjects::Page(p) => {
      let p = upsert_post(&PostForm::from_apub(&p, conn)?, conn)?;
      response.posts = vec![PostView::read(conn, p.id, None)?];
    }
    SearchAcceptedObjects::Comment(c) => {
      let post_url = c
        .object_props
        .get_many_in_reply_to_xsd_any_uris()
        .unwrap()
        .next()
        .unwrap()
        .to_string();
      // TODO: also fetch parent comments if any
      let post = fetch_remote_object(&Url::parse(&post_url)?)?;
      upsert_post(&PostForm::from_apub(&post, conn)?, conn)?;
      let c = upsert_comment(&CommentForm::from_apub(&c, conn)?, conn)?;
      response.comments = vec![CommentView::read(conn, c.id, None)?];
    }
  }
  Ok(response)
}

/// Check if a remote user exists, create if not found, if its too old update it.Fetch a user, insert/update it in the database and return the user.
pub fn get_or_fetch_and_upsert_remote_user(
  apub_id: &str,
  conn: &PgConnection,
) -> Result<User_, Error> {
  match User_::read_from_actor_id(&conn, &apub_id) {
    Ok(u) => {
      // If its older than a day, re-fetch it
      if !u.local
        && u
          .last_refreshed_at
          .lt(&(naive_now() - chrono::Duration::days(1)))
      {
        debug!("Fetching and updating from remote user: {}", apub_id);
        let person = fetch_remote_object::<PersonExt>(&Url::parse(apub_id)?)?;
        let mut uf = UserForm::from_apub(&person, &conn)?;
        uf.last_refreshed_at = Some(naive_now());
        Ok(User_::update(&conn, u.id, &uf)?)
      } else {
        Ok(u)
      }
    }
    Err(NotFound {}) => {
      debug!("Fetching and creating remote user: {}", apub_id);
      let person = fetch_remote_object::<PersonExt>(&Url::parse(apub_id)?)?;
      let uf = UserForm::from_apub(&person, &conn)?;
      Ok(User_::create(conn, &uf)?)
    }
    Err(e) => Err(Error::from(e)),
  }
}

/// Check if a remote community exists, create if not found, if its too old update it.Fetch a community, insert/update it in the database and return the community.
pub fn get_or_fetch_and_upsert_remote_community(
  apub_id: &str,
  conn: &PgConnection,
) -> Result<Community, Error> {
  match Community::read_from_actor_id(&conn, &apub_id) {
    Ok(c) => {
      // If its older than a day, re-fetch it
      if !c.local
        && c
          .last_refreshed_at
          .lt(&(naive_now() - chrono::Duration::days(1)))
      {
        debug!("Fetching and updating from remote community: {}", apub_id);
        let group = fetch_remote_object::<GroupExt>(&Url::parse(apub_id)?)?;
        let mut cf = CommunityForm::from_apub(&group, conn)?;
        cf.last_refreshed_at = Some(naive_now());
        Ok(Community::update(&conn, c.id, &cf)?)
      } else {
        Ok(c)
      }
    }
    Err(NotFound {}) => {
      debug!("Fetching and creating remote community: {}", apub_id);
      let group = fetch_remote_object::<GroupExt>(&Url::parse(apub_id)?)?;
      let cf = CommunityForm::from_apub(&group, conn)?;
      let community = Community::create(conn, &cf)?;

      // Also add the community moderators too
      let creator_and_moderator_uris = group
        .base
        .base
        .base
        .object_props
        .get_many_attributed_to_xsd_any_uris()
        .unwrap();
      let creator_and_moderators = creator_and_moderator_uris
        .map(|c| get_or_fetch_and_upsert_remote_user(&c.to_string(), &conn).unwrap())
        .collect::<Vec<User_>>();

      for mod_ in creator_and_moderators {
        let community_moderator_form = CommunityModeratorForm {
          community_id: community.id,
          user_id: mod_.id,
        };
        CommunityModerator::join(&conn, &community_moderator_form)?;
      }

      Ok(community)
    }
    Err(e) => Err(Error::from(e)),
  }
}

fn upsert_post(post_form: &PostForm, conn: &PgConnection) -> Result<Post, Error> {
  let existing = Post::read_from_apub_id(conn, &post_form.ap_id);
  match existing {
    Err(NotFound {}) => Ok(Post::create(conn, &post_form)?),
    Ok(p) => Ok(Post::update(conn, p.id, &post_form)?),
    Err(e) => Err(Error::from(e)),
  }
<<<<<<< HEAD
}
=======
}

fn upsert_comment(comment_form: &CommentForm, conn: &PgConnection) -> Result<Comment, Error> {
  let existing = Comment::read_from_apub_id(conn, &comment_form.ap_id);
  match existing {
    Err(NotFound {}) => Ok(Comment::create(conn, &comment_form)?),
    Ok(p) => Ok(Comment::update(conn, p.id, &comment_form)?),
    Err(e) => Err(Error::from(e)),
  }
}

// TODO It should not be fetching data from a community outbox.
// All posts, comments, comment likes, etc should be posts to our community_inbox
// The only data we should be periodically fetching (if it hasn't been fetched in the last day
// maybe), is community and user actors
// and user actors
// Fetch all posts in the outbox of the given user, and insert them into the database.
// fn fetch_community_outbox(community: &Community, conn: &PgConnection) -> Result<Vec<Post>, Error> {
//   let outbox_url = Url::parse(&community.get_outbox_url())?;
//   let outbox = fetch_remote_object::<OrderedCollection>(&outbox_url)?;
//   let items = outbox.collection_props.get_many_items_base_boxes();

//   Ok(
//     items
//       .unwrap()
//       .map(|obox: &BaseBox| -> Result<PostForm, Error> {
//         let page = obox.clone().to_concrete::<Page>()?;
//         PostForm::from_page(&page, conn)
//       })
//       .map(|pf| upsert_post(&pf?, conn))
//       .collect::<Result<Vec<Post>, Error>>()?,
//   )
// }
>>>>>>> bb1b4ee3
<|MERGE_RESOLUTION|>--- conflicted
+++ resolved
@@ -212,9 +212,6 @@
     Ok(p) => Ok(Post::update(conn, p.id, &post_form)?),
     Err(e) => Err(Error::from(e)),
   }
-<<<<<<< HEAD
-}
-=======
 }
 
 fn upsert_comment(comment_form: &CommentForm, conn: &PgConnection) -> Result<Comment, Error> {
@@ -247,5 +244,4 @@
 //       .map(|pf| upsert_post(&pf?, conn))
 //       .collect::<Result<Vec<Post>, Error>>()?,
 //   )
-// }
->>>>>>> bb1b4ee3
+// }