import {
  LoginForm,
  LoginResponse,
  Post,
  PostForm,
  Comment,
  DeletePostForm,
  RemovePostForm,
  StickyPostForm,
  LockPostForm,
  PostResponse,
  SearchResponse,
  FollowCommunityForm,
  CommunityResponse,
  GetFollowedCommunitiesResponse,
  GetPostResponse,
  RegisterForm,
  CommentForm,
  DeleteCommentForm,
  RemoveCommentForm,
  SearchForm,
  CommentResponse,
  GetCommunityForm,
  CommunityForm,
  DeleteCommunityForm,
  RemoveCommunityForm,
  GetUserMentionsForm,
  CommentLikeForm,
  CreatePostLikeForm,
  PrivateMessageForm,
  EditPrivateMessageForm,
  DeletePrivateMessageForm,
  GetFollowedCommunitiesForm,
  GetPrivateMessagesForm,
  GetSiteForm,
  GetPostForm,
  PrivateMessageResponse,
  PrivateMessagesResponse,
  GetUserMentionsResponse,
  UserSettingsForm,
  SortType,
  ListingType,
  GetSiteResponse,
  SearchType,
  LemmyHttp,
<<<<<<< HEAD
} from 'karabin-js-client';
=======
  BanUserResponse,
  BanUserForm,
  BanFromCommunityForm,
  BanFromCommunityResponse,
} from 'lemmy-js-client';
>>>>>>> 0dcff2e6

export interface API {
  client: LemmyHttp;
  auth?: string;
}

export let alpha: API = {
  client: new LemmyHttp('http://localhost:8541/api/v1'),
};

export let beta: API = {
  client: new LemmyHttp('http://localhost:8551/api/v1'),
};

export let gamma: API = {
  client: new LemmyHttp('http://localhost:8561/api/v1'),
};

export let delta: API = {
  client: new LemmyHttp('http://localhost:8571/api/v1'),
};

export let epsilon: API = {
  client: new LemmyHttp('http://localhost:8581/api/v1'),
};

export async function setupLogins() {
  let formAlpha: LoginForm = {
    username_or_email: 'lemmy_alpha',
    password: 'lemmy',
  };
  let resAlpha = alpha.client.login(formAlpha);

  let formBeta = {
    username_or_email: 'lemmy_beta',
    password: 'lemmy',
  };
  let resBeta = beta.client.login(formBeta);

  let formGamma = {
    username_or_email: 'lemmy_gamma',
    password: 'lemmy',
  };
  let resGamma = gamma.client.login(formGamma);

  let formDelta = {
    username_or_email: 'lemmy_delta',
    password: 'lemmy',
  };
  let resDelta = delta.client.login(formDelta);

  let formEpsilon = {
    username_or_email: 'lemmy_epsilon',
    password: 'lemmy',
  };
  let resEpsilon = epsilon.client.login(formEpsilon);

  let res = await Promise.all([
    resAlpha,
    resBeta,
    resGamma,
    resDelta,
    resEpsilon,
  ]);

  alpha.auth = res[0].jwt;
  beta.auth = res[1].jwt;
  gamma.auth = res[2].jwt;
  delta.auth = res[3].jwt;
  epsilon.auth = res[4].jwt;
}

export async function createPost(
  api: API,
  community_id: number
): Promise<PostResponse> {
  let name = randomString(5);
  let body = randomString(10);
  let url = 'https://google.com/';
  let form: PostForm = {
    name,
    url,
    body,
    auth: api.auth,
    community_id,
    nsfw: false,
  };
  return api.client.createPost(form);
}

export async function updatePost(api: API, post: Post): Promise<PostResponse> {
  let name = 'A jest test federated post, updated';
  let form: PostForm = {
    name,
    edit_id: post.id,
    auth: api.auth,
    nsfw: false,
  };
  return api.client.editPost(form);
}

export async function deletePost(
  api: API,
  deleted: boolean,
  post: Post
): Promise<PostResponse> {
  let form: DeletePostForm = {
    edit_id: post.id,
    deleted: deleted,
    auth: api.auth,
  };
  return api.client.deletePost(form);
}

export async function removePost(
  api: API,
  removed: boolean,
  post: Post
): Promise<PostResponse> {
  let form: RemovePostForm = {
    edit_id: post.id,
    removed,
    auth: api.auth,
  };
  return api.client.removePost(form);
}

export async function stickyPost(
  api: API,
  stickied: boolean,
  post: Post
): Promise<PostResponse> {
  let form: StickyPostForm = {
    edit_id: post.id,
    stickied,
    auth: api.auth,
  };
  return api.client.stickyPost(form);
}

export async function lockPost(
  api: API,
  locked: boolean,
  post: Post
): Promise<PostResponse> {
  let form: LockPostForm = {
    edit_id: post.id,
    locked,
    auth: api.auth,
  };
  return api.client.lockPost(form);
}

export async function searchPost(
  api: API,
  post: Post
): Promise<SearchResponse> {
  let form: SearchForm = {
    q: post.ap_id,
    type_: SearchType.Posts,
    sort: SortType.TopAll,
  };
  return api.client.search(form);
}

export async function searchPostLocal(
  api: API,
  post: Post
): Promise<SearchResponse> {
  let form: SearchForm = {
    q: post.name,
    type_: SearchType.Posts,
    sort: SortType.TopAll,
  };
  return api.client.search(form);
}

export async function getPost(
  api: API,
  post_id: number
): Promise<GetPostResponse> {
  let form: GetPostForm = {
    id: post_id,
  };
  return api.client.getPost(form);
}

export async function searchComment(
  api: API,
  comment: Comment
): Promise<SearchResponse> {
  let form: SearchForm = {
    q: comment.ap_id,
    type_: SearchType.Comments,
    sort: SortType.TopAll,
  };
  return api.client.search(form);
}

export async function searchForBetaCommunity(
  api: API
): Promise<SearchResponse> {
  // Make sure lemmy-beta/c/main is cached on lemmy_alpha
  // Use short-hand search url
  let form: SearchForm = {
    q: '!main@lemmy-beta:8551',
    type_: SearchType.Communities,
    sort: SortType.TopAll,
  };
  return api.client.search(form);
}

export async function searchForCommunity(
  api: API,
  q: string,
): Promise<SearchResponse> {
  // Use short-hand search url
  let form: SearchForm = {
    q,
    type_: SearchType.Communities,
    sort: SortType.TopAll,
  };
  return api.client.search(form);
}

export async function searchForUser(
  api: API,
  apShortname: string
): Promise<SearchResponse> {
  // Make sure lemmy-beta/c/main is cached on lemmy_alpha
  // Use short-hand search url
  let form: SearchForm = {
    q: apShortname,
    type_: SearchType.Users,
    sort: SortType.TopAll,
  };
  return api.client.search(form);
}

export async function banUserFromSite(
  api: API,
  user_id: number,
  ban: boolean,
): Promise<BanUserResponse> {
  // Make sure lemmy-beta/c/main is cached on lemmy_alpha
  // Use short-hand search url
  let form: BanUserForm = {
    user_id,
    ban,
    auth: api.auth,
  };
  return api.client.banUser(form);
}

export async function banUserFromCommunity(
  api: API,
  user_id: number,
  community_id: number,
  ban: boolean,
): Promise<BanFromCommunityResponse> {
  // Make sure lemmy-beta/c/main is cached on lemmy_alpha
  // Use short-hand search url
  let form: BanFromCommunityForm = {
    user_id,
    community_id,
    ban,
    auth: api.auth,
  };
  return api.client.banFromCommunity(form);
}

export async function followCommunity(
  api: API,
  follow: boolean,
  community_id: number
): Promise<CommunityResponse> {
  let form: FollowCommunityForm = {
    community_id,
    follow,
    auth: api.auth,
  };
  return api.client.followCommunity(form);
}

export async function checkFollowedCommunities(
  api: API
): Promise<GetFollowedCommunitiesResponse> {
  let form: GetFollowedCommunitiesForm = {
    auth: api.auth,
  };
  return api.client.getFollowedCommunities(form);
}

export async function likePost(
  api: API,
  score: number,
  post: Post
): Promise<PostResponse> {
  let form: CreatePostLikeForm = {
    post_id: post.id,
    score: score,
    auth: api.auth,
  };

  return api.client.likePost(form);
}

export async function createComment(
  api: API,
  post_id: number,
  parent_id?: number,
  content = 'a jest test comment'
): Promise<CommentResponse> {
  let form: CommentForm = {
    content,
    post_id,
    parent_id,
    auth: api.auth,
  };
  return api.client.createComment(form);
}

export async function updateComment(
  api: API,
  edit_id: number,
  content = 'A jest test federated comment update'
): Promise<CommentResponse> {
  let form: CommentForm = {
    content,
    edit_id,
    auth: api.auth,
  };
  return api.client.editComment(form);
}

export async function deleteComment(
  api: API,
  deleted: boolean,
  edit_id: number
): Promise<CommentResponse> {
  let form: DeleteCommentForm = {
    edit_id,
    deleted,
    auth: api.auth,
  };
  return api.client.deleteComment(form);
}

export async function removeComment(
  api: API,
  removed: boolean,
  edit_id: number
): Promise<CommentResponse> {
  let form: RemoveCommentForm = {
    edit_id,
    removed,
    auth: api.auth,
  };
  return api.client.removeComment(form);
}

export async function getMentions(api: API): Promise<GetUserMentionsResponse> {
  let form: GetUserMentionsForm = {
    sort: SortType.New,
    unread_only: false,
    auth: api.auth,
  };
  return api.client.getUserMentions(form);
}

export async function likeComment(
  api: API,
  score: number,
  comment: Comment
): Promise<CommentResponse> {
  let form: CommentLikeForm = {
    comment_id: comment.id,
    score,
    auth: api.auth,
  };
  return api.client.likeComment(form);
}

export async function createCommunity(
  api: API,
  name_: string = randomString(5)
): Promise<CommunityResponse> {
  let description = 'a sample description';
  let icon = 'https://image.flaticon.com/icons/png/512/35/35896.png';
  let banner = 'https://image.flaticon.com/icons/png/512/35/35896.png';
  let form: CommunityForm = {
    name: name_,
    title: name_,
    description,
    icon,
    banner,
    category_id: 1,
    nsfw: false,
    auth: api.auth,
  };
  return api.client.createCommunity(form);
}

export async function getCommunity(
  api: API,
  id: number,
): Promise<CommunityResponse> {
  let form: GetCommunityForm = {
    id,
  };
  return api.client.getCommunity(form);
}

export async function deleteCommunity(
  api: API,
  deleted: boolean,
  edit_id: number
): Promise<CommunityResponse> {
  let form: DeleteCommunityForm = {
    edit_id,
    deleted,
    auth: api.auth,
  };
  return api.client.deleteCommunity(form);
}

export async function removeCommunity(
  api: API,
  removed: boolean,
  edit_id: number
): Promise<CommunityResponse> {
  let form: RemoveCommunityForm = {
    edit_id,
    removed,
    auth: api.auth,
  };
  return api.client.removeCommunity(form);
}

export async function createPrivateMessage(
  api: API,
  recipient_id: number
): Promise<PrivateMessageResponse> {
  let content = 'A jest test federated private message';
  let form: PrivateMessageForm = {
    content,
    recipient_id,
    auth: api.auth,
  };
  return api.client.createPrivateMessage(form);
}

export async function updatePrivateMessage(
  api: API,
  edit_id: number
): Promise<PrivateMessageResponse> {
  let updatedContent = 'A jest test federated private message edited';
  let form: EditPrivateMessageForm = {
    content: updatedContent,
    edit_id,
    auth: api.auth,
  };
  return api.client.editPrivateMessage(form);
}

export async function deletePrivateMessage(
  api: API,
  deleted: boolean,
  edit_id: number
): Promise<PrivateMessageResponse> {
  let form: DeletePrivateMessageForm = {
    deleted,
    edit_id,
    auth: api.auth,
  };
  return api.client.deletePrivateMessage(form);
}

export async function registerUser(
  api: API,
  username: string = randomString(5)
): Promise<LoginResponse> {
  let form: RegisterForm = {
    username,
    password: 'test',
    password_verify: 'test',
    admin: false,
    show_nsfw: true,
  };
  return api.client.register(form);
}

export async function saveUserSettingsBio(
  api: API,
  auth: string
): Promise<LoginResponse> {
  let form: UserSettingsForm = {
    show_nsfw: true,
    theme: 'darkly',
    default_sort_type: Object.keys(SortType).indexOf(SortType.Active),
    default_listing_type: Object.keys(ListingType).indexOf(ListingType.All),
    lang: 'en',
    show_avatars: true,
    send_notifications_to_email: false,
    bio: 'a changed bio',
    auth,
  };
  return saveUserSettings(api, form);
}

export async function saveUserSettings(
  api: API,
  form: UserSettingsForm
): Promise<LoginResponse> {
  return api.client.saveUserSettings(form);
}

export async function getSite(
  api: API,
  auth: string
): Promise<GetSiteResponse> {
  let form: GetSiteForm = {
    auth,
  };
  return api.client.getSite(form);
}

export async function listPrivateMessages(
  api: API
): Promise<PrivateMessagesResponse> {
  let form: GetPrivateMessagesForm = {
    auth: api.auth,
    unread_only: false,
    limit: 999,
  };
  return api.client.getPrivateMessages(form);
}

export async function unfollowRemotes(
  api: API
): Promise<GetFollowedCommunitiesResponse> {
  // Unfollow all remote communities
  let followed = await checkFollowedCommunities(api);
  let remoteFollowed = followed.communities.filter(
    c => c.community_local == false
  );
  for (let cu of remoteFollowed) {
    await followCommunity(api, false, cu.community_id);
  }
  let followed2 = await checkFollowedCommunities(api);
  return followed2;
}

export async function followBeta(api: API): Promise<CommunityResponse> {
  await unfollowRemotes(api);

  // Cache it
  let search = await searchForBetaCommunity(api);
  let com = search.communities.filter(c => c.local == false);
  if (com[0]) {
    let follow = await followCommunity(api, true, com[0].id);
    return follow;
  }
}

export function delay(millis: number = 500) {
  return new Promise((resolve, _reject) => {
    setTimeout(_ => resolve(), millis);
  });
}

export function longDelay() {
  return delay(10000);
}

export function wrapper(form: any): string {
  return JSON.stringify(form);
}

function randomString(length: number): string {
  var result = '';
  var characters = 'abcdefghijklmnopqrstuvwxyz0123456789_';
  var charactersLength = characters.length;
  for (var i = 0; i < length; i++) {
    result += characters.charAt(Math.floor(Math.random() * charactersLength));
  }
  return result;
}<|MERGE_RESOLUTION|>--- conflicted
+++ resolved
@@ -43,15 +43,11 @@
   GetSiteResponse,
   SearchType,
   LemmyHttp,
-<<<<<<< HEAD
-} from 'karabin-js-client';
-=======
   BanUserResponse,
   BanUserForm,
   BanFromCommunityForm,
   BanFromCommunityResponse,
-} from 'lemmy-js-client';
->>>>>>> 0dcff2e6
+} from 'karabin-js-client';
 
 export interface API {
   client: LemmyHttp;
