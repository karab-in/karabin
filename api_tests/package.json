--- conflicted
+++ resolved
@@ -12,11 +12,7 @@
   "devDependencies": {
     "@types/jest": "^26.0.14",
     "jest": "^26.4.2",
-<<<<<<< HEAD
-    "karabin-js-client": "^1.0.13",
-=======
-    "lemmy-js-client": "^1.0.14",
->>>>>>> 97fc51b0
+    "karabin-js-client": "^1.0.14",
     "node-fetch": "^2.6.1",
     "ts-jest": "^26.4.1",
     "typescript": "^4.0.3"
