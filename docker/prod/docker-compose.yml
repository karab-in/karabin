version: '2.2'

services:
  postgres:
    image: postgres:12-alpine
    environment:
      - POSTGRES_USER=karabin
      - POSTGRES_PASSWORD=karabin
      - POSTGRES_DB=karabin
    volumes:
      - ./volumes/postgres:/var/lib/postgresql/data
    restart: always

  lemmy:
<<<<<<< HEAD
#    build:
#      context: ../../
#      dockerfile: docker/prod/Dockerfile
    image: orgkarabin/karabin:v0.8.1-kbin
=======
    image: dessalines/lemmy:v0.8.4
>>>>>>> 0dcff2e6
    ports:
      - "127.0.0.1:8536:8536"
    restart: always
    environment:
      - RUST_LOG=error
    volumes:
      - ./lemmy.hjson:/config/config.hjson
    depends_on:
      - postgres
      - pictrs
      - iframely

  lemmy-ui:
<<<<<<< HEAD
    image: orgkarabin/karabin-ui:v0.8.1-kbin
=======
    image: dessalines/lemmy-ui:v0.8.4
>>>>>>> 0dcff2e6
    ports:
      - "1235:1234"
    restart: always
    environment:
      - LEMMY_INTERNAL_HOST=lemmy:8536
      - LEMMY_EXTERNAL_HOST=karab.in:8536
      - LEMMY_HTTPS=true
    depends_on: 
      - lemmy

  pictrs:
    image: asonix/pictrs:v0.2.5-r0
    ports: 
      - "127.0.0.1:8537:8080"
    user: 991:991
    volumes:
      - ./volumes/pictrs:/mnt
    restart: always

  iframely:
    image: dogbin/iframely:latest
    ports:
      - "127.0.0.1:8061:80"
    volumes:
      - ./iframely.config.local.js:/iframely/config.local.js:ro
    restart: always
    mem_limit: 100m<|MERGE_RESOLUTION|>--- conflicted
+++ resolved
@@ -12,14 +12,10 @@
     restart: always
 
   lemmy:
-<<<<<<< HEAD
 #    build:
 #      context: ../../
 #      dockerfile: docker/prod/Dockerfile
-    image: orgkarabin/karabin:v0.8.1-kbin
-=======
-    image: dessalines/lemmy:v0.8.4
->>>>>>> 0dcff2e6
+    image: orgkarabin/karabin:v0.8.4-kbin
     ports:
       - "127.0.0.1:8536:8536"
     restart: always
@@ -33,11 +29,7 @@
       - iframely
 
   lemmy-ui:
-<<<<<<< HEAD
-    image: orgkarabin/karabin-ui:v0.8.1-kbin
-=======
-    image: dessalines/lemmy-ui:v0.8.4
->>>>>>> 0dcff2e6
+    image: orgkarabin/karabin-ui:v0.8.4-kbin
     ports:
       - "1235:1234"
     restart: always
@@ -64,4 +56,4 @@
     volumes:
       - ./iframely.config.local.js:/iframely/config.local.js:ro
     restart: always
-    mem_limit: 100m+    mem_limit: 800m