version: '2.2'

services:
  postgres:
    image: postgres:12-alpine
    environment:
      - POSTGRES_USER=karabin
      - POSTGRES_PASSWORD=karabin
      - POSTGRES_DB=karabin
    volumes:
      - ./volumes/postgres:/var/lib/postgresql/data
    restart: always

  lemmy:
<<<<<<< HEAD
#    build:
#      context: ../../
#      dockerfile: docker/prod/Dockerfile
    image: orgkarabin/karabin:v0.7.64-kbin
=======
    image: dessalines/lemmy:v0.8.0
>>>>>>> 37f616ba
    ports:
      - "127.0.0.1:8536:8536"
    restart: always
    environment:
      - RUST_LOG=error
    volumes:
      - ./lemmy.hjson:/config/config.hjson
    depends_on:
      - postgres
      - pictrs
      - iframely

  lemmy-ui:
<<<<<<< HEAD
    image: orgkarabin/karabin-ui:v0.7.64-kbin
=======
    image: dessalines/lemmy-ui:v0.8.0
>>>>>>> 37f616ba
    ports:
      - "1235:1234"
    environment:
      - LEMMY_INTERNAL_HOST=lemmy:8536
      - LEMMY_EXTERNAL_HOST=karab.in:8536
      - LEMMY_HTTPS=true
    depends_on: 
      - lemmy

  pictrs:
    image: asonix/pictrs:v0.2.2-r0
    ports: 
      - "127.0.0.1:8537:8080"
    user: 991:991
    volumes:
      - ./volumes/pictrs:/mnt
    restart: always

  iframely:
    image: dogbin/iframely:latest
    ports:
      - "127.0.0.1:8061:80"
    volumes:
      - ./iframely.config.local.js:/iframely/config.local.js:ro
    restart: always
    mem_limit: 100m<|MERGE_RESOLUTION|>--- conflicted
+++ resolved
@@ -12,14 +12,10 @@
     restart: always
 
   lemmy:
-<<<<<<< HEAD
 #    build:
 #      context: ../../
 #      dockerfile: docker/prod/Dockerfile
-    image: orgkarabin/karabin:v0.7.64-kbin
-=======
-    image: dessalines/lemmy:v0.8.0
->>>>>>> 37f616ba
+    image: orgkarabin/karabin:v0.8.0-kbin
     ports:
       - "127.0.0.1:8536:8536"
     restart: always
@@ -33,11 +29,7 @@
       - iframely
 
   lemmy-ui:
-<<<<<<< HEAD
-    image: orgkarabin/karabin-ui:v0.7.64-kbin
-=======
-    image: dessalines/lemmy-ui:v0.8.0
->>>>>>> 37f616ba
+    image: dessalines/lemmy-ui:v0.7.64
     ports:
       - "1235:1234"
     environment:
@@ -48,7 +40,7 @@
       - lemmy
 
   pictrs:
-    image: asonix/pictrs:v0.2.2-r0
+    image: asonix/pictrs:v0.1.13-r0
     ports: 
       - "127.0.0.1:8537:8080"
     user: 991:991
