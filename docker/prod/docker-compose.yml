version: '2.2'

services:
  postgres:
    image: postgres:12-alpine
    environment:
      - POSTGRES_USER=karabin
      - POSTGRES_PASSWORD=karabin
      - POSTGRES_DB=karabin
    volumes:
      - ./volumes/postgres:/var/lib/postgresql/data
    restart: always

  lemmy:
<<<<<<< HEAD
    build:
#      context: ../../
#      dockerfile: docker/prod/Dockerfile
    image: orgkarabin/karabin:v0.7.61-kbin
=======
    image: dessalines/lemmy:v0.7.64
>>>>>>> 97fc51b0
    ports:
      - "127.0.0.1:8536:8536"
    restart: always
    environment:
      - RUST_LOG=error
    volumes:
      - ./lemmy.hjson:/config/config.hjson
    depends_on:
      - postgres
      - pictrs
      - iframely

  lemmy-ui:
<<<<<<< HEAD
    image: orgkarabin/karabin-ui:v0.7.61-kbin
=======
    image: dessalines/lemmy-ui:v0.7.64
>>>>>>> 97fc51b0
    ports:
      - "1235:1234"
    environment:
      - LEMMY_INTERNAL_HOST=lemmy:8536
      - LEMMY_EXTERNAL_HOST=karab.in:8536
      - LEMMY_HTTPS=true
    depends_on: 
      - lemmy

  pictrs:
    image: asonix/pictrs:v0.1.13-r0
    ports: 
      - "127.0.0.1:8537:8080"
    user: 991:991
    volumes:
      - ./volumes/pictrs:/mnt
    restart: always

  iframely:
    image: dogbin/iframely:latest
    ports:
      - "127.0.0.1:8061:80"
    volumes:
      - ./iframely.config.local.js:/iframely/config.local.js:ro
    restart: always
    mem_limit: 100m<|MERGE_RESOLUTION|>--- conflicted
+++ resolved
@@ -12,14 +12,10 @@
     restart: always
 
   lemmy:
-<<<<<<< HEAD
-    build:
+#    build:
 #      context: ../../
 #      dockerfile: docker/prod/Dockerfile
-    image: orgkarabin/karabin:v0.7.61-kbin
-=======
-    image: dessalines/lemmy:v0.7.64
->>>>>>> 97fc51b0
+    image: orgkarabin/karabin:v0.7.64-kbin
     ports:
       - "127.0.0.1:8536:8536"
     restart: always
@@ -33,11 +29,7 @@
       - iframely
 
   lemmy-ui:
-<<<<<<< HEAD
-    image: orgkarabin/karabin-ui:v0.7.61-kbin
-=======
-    image: dessalines/lemmy-ui:v0.7.64
->>>>>>> 97fc51b0
+    image: dessalines/lemmy-ui:v0.0.14
     ports:
       - "1235:1234"
     environment:
